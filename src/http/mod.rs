--- conflicted
+++ resolved
@@ -8,12 +8,10 @@
 use tokio::{net::TcpListener, signal};
 
 mod health_check;
-<<<<<<< HEAD
 mod projects; 
-=======
 mod support_tickets;
 mod types;
->>>>>>> c88619fc
+
 
 #[derive(Clone)]
 pub struct AppState {
@@ -41,11 +39,8 @@
 pub fn api_router(app_state: AppState) -> Router {
     Router::new()
         .merge(health_check::router())
-<<<<<<< HEAD
-        .merge(projects::router()) // Add this line
-=======
+        .merge(projects::router()) 
         .merge(support_tickets::router())
->>>>>>> c88619fc
         .with_state(app_state)
 }
 
