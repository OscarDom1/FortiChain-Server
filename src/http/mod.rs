// src/http/mod.rs
use std::sync::Arc;

use crate::Config;
use crate::{Configuration, db::Db};
use anyhow::Context;
use axum::Router;
use tokio::{net::TcpListener, signal};

mod create_project;
mod health_check;
mod projects; 

#[derive(Clone)]
pub struct AppState {
    pub db: Db,
    pub configuration: Config,
}

pub async fn serve(configuration: Arc<Configuration>, db: Db) -> anyhow::Result<()> {
    let addr = configuration.listen_address;
    let app_state = AppState { 
        configuration, 
        db 
    };

    let app = api_router(app_state);

    tracing::info!("Listening for requests on {}", addr);
    let listener = TcpListener::bind(addr).await?;
    axum::serve(listener, app)
        .with_graceful_shutdown(shutdown_signal())
        .await
        .context("error running HTTP server.")
}

pub fn api_router(app_state: AppState) -> Router {
    Router::new()
        .merge(health_check::router())
<<<<<<< HEAD
        .merge(projects::router()) // Add this line
=======
        .merge(support_tickets::router())
        .merge(create_project::router())
>>>>>>> e64d81c5
        .with_state(app_state)
}

async fn shutdown_signal() {
    let ctrl_c = async {
        signal::ctrl_c()
            .await
            .expect("failed to configure ctrl+c handler");
    };

    #[cfg(unix)]
    let terminate = async {
        signal::unix::signal(signal::unix::SignalKind::terminate())
            .expect("failed to configure SIGTERM handler")
            .recv()
            .await;
    };

    #[cfg(not(unix))]
    let terminate = std::future::pending::<()>();

    tokio::select! {_ = ctrl_c => {}, _ = terminate => {},}
}<|MERGE_RESOLUTION|>--- conflicted
+++ resolved
@@ -37,12 +37,10 @@
 pub fn api_router(app_state: AppState) -> Router {
     Router::new()
         .merge(health_check::router())
-<<<<<<< HEAD
-        .merge(projects::router()) // Add this line
-=======
+        .merge(projects::router())
+
         .merge(support_tickets::router())
         .merge(create_project::router())
->>>>>>> e64d81c5
         .with_state(app_state)
 }
 
