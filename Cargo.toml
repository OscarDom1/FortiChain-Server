[package]
name = "fortichain-server"
version = "0.1.0"
edition = "2024"
publish = false
authors = [
    "Ebube Onuora onuoraebube44@gmail.com",
    "Abraham Ujah <abeeujah@gmail.com>",
]

[lib]
path = "src/lib.rs"

[[bin]]
path = "src/main.rs"
name = "fortichain_server"

[dependencies]
anyhow = "1.0.98"
axum = "0.8.4"
bigdecimal = { version = "0.4", features = ["serde"] }
chrono = { version = "0.4", features = ["serde"] }
config = "0.15.11"
dotenvy = "0.15.7"
num-traits = "0.2"
serde = { version = "1.0.219", features = ["derive"] }
serde_json = "1.0"
tokio = { version = "1.45.1", features = [ "macros", "rt-multi-thread", "signal"] }
tower = "0.5.2"
<<<<<<< HEAD
sqlx = { version = "0.8", features = ["runtime-tokio", "postgres", "chrono", "uuid"] }

=======
sqlx = { version = "0.8.6", features = ["runtime-tokio-rustls", "postgres", "macros", "bigdecimal", "chrono", "uuid"] }
>>>>>>> e64d81c5
thiserror = "1.0"
log = "0.4"
tracing = "0.1.40"
tracing-subscriber = { version = "0.3.18", features = ["json", "env-filter"] }
tower-http = { version = "0.6.1", features = ["trace"] }
uuid = { version = "1.17", features = ["serde", "v7"] }
chrono = { version = "0.4", features = ["serde"] }
hyper = "1.6.0"
rand = "0.8"
hex = "0.4"<|MERGE_RESOLUTION|>--- conflicted
+++ resolved
@@ -27,12 +27,7 @@
 serde_json = "1.0"
 tokio = { version = "1.45.1", features = [ "macros", "rt-multi-thread", "signal"] }
 tower = "0.5.2"
-<<<<<<< HEAD
-sqlx = { version = "0.8", features = ["runtime-tokio", "postgres", "chrono", "uuid"] }
-
-=======
-sqlx = { version = "0.8.6", features = ["runtime-tokio-rustls", "postgres", "macros", "bigdecimal", "chrono", "uuid"] }
->>>>>>> e64d81c5
+sqlx = { version = "0.8.6", features = ["runtime-tokio", "postgres", "macros", "bigdecimal", "chrono", "uuid"] }
 thiserror = "1.0"
 log = "0.4"
 tracing = "0.1.40"
