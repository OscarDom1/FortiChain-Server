[package]
name = "fortichain-server"
version = "0.1.0"
edition = "2024"
publish = false
authors = [
    "Ebube Onuora onuoraebube44@gmail.com",
    "Abraham Ujah <abeeujah@gmail.com>",
]

[lib]
path = "src/lib.rs"

[[bin]]
path = "src/main.rs"
name = "fortichain_server"

[dependencies]
anyhow = "1.0.98"
axum = "0.8.4"
config = "0.15.11"
dotenvy = "0.15.7"
serde = { version = "1.0.219", features = ["derive"] }
tokio = { version = "1.45.1", features = ["macros", "rt-multi-thread", "signal"] }
tower = "0.5.2"
sqlx = { version = "0.8", features = ["runtime-tokio", "postgres", "chrono", "uuid"] }
thiserror = "1.0"
log = "0.4"
tracing = "0.1.40"
tracing-subscriber = { version = "0.3.18", features = ["json", "env-filter"] }
tower-http = { version = "0.6.1", features = ["trace"] }
<<<<<<< HEAD
uuid = { version = "1", features = ["serde", "v7"] }
chrono = { version = "0.4", features = ["serde"] }
=======
uuid = { version = "1.17.0", features = ["v7"] }
serde_json = "1.0.140"
>>>>>>> c88619fc
<|MERGE_RESOLUTION|>--- conflicted
+++ resolved
@@ -29,10 +29,5 @@
 tracing = "0.1.40"
 tracing-subscriber = { version = "0.3.18", features = ["json", "env-filter"] }
 tower-http = { version = "0.6.1", features = ["trace"] }
-<<<<<<< HEAD
 uuid = { version = "1", features = ["serde", "v7"] }
 chrono = { version = "0.4", features = ["serde"] }
-=======
-uuid = { version = "1.17.0", features = ["v7"] }
-serde_json = "1.0.140"
->>>>>>> c88619fc
