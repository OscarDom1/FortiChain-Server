--- conflicted
+++ resolved
@@ -30,17 +30,8 @@
 tracing = "0.1.40"
 tracing-subscriber = { version = "0.3.18", features = ["json", "env-filter"] }
 tower-http = { version = "0.6.1", features = ["trace"] }
-<<<<<<< HEAD
 uuid = { version = "1.17", features = ["serde", "v7"] }
 chrono = { version = "0.4", features = ["serde"] }
 hyper = "1.6.0"
 rand = "0.8"
 hex = "0.4"
-
-[dev-dependencies]
-hex = "0.4"
-rand = "0.8"
-=======
-uuid = { version = "1", features = ["serde", "v7"] }
-chrono = { version = "0.4", features = ["serde"] }
->>>>>>> f4333623
